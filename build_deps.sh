#!/bin/bash
# Generate list of module dependencies

BROWSERIFY=node_modules/.bin/browserify

if [ ! -f src/gl/shader_sources.js ];
then
    # keep browserify from bombing by creating a temporary fake file
    touch src/gl/shader_sources.js
<<<<<<< HEAD
    $BROWSERIFY --list -t babelify src/module.js
    rm src/gl/shader_sources.js
else
    $BROWSERIFY --list -t babelify src/module.js
=======
    $BROWSERIFY --list -t es6ify src/module.js | sed 's/\([[:space:]]\)/\\\1/g'
    rm src/gl/shader_sources.js
else
    $BROWSERIFY --list -t es6ify src/module.js | sed 's/\([[:space:]]\)/\\\1/g'
>>>>>>> 07a0443a
fi<|MERGE_RESOLUTION|>--- conflicted
+++ resolved
@@ -7,15 +7,8 @@
 then
     # keep browserify from bombing by creating a temporary fake file
     touch src/gl/shader_sources.js
-<<<<<<< HEAD
-    $BROWSERIFY --list -t babelify src/module.js
+    $BROWSERIFY --list -t babelify src/module.js | sed 's/\([[:space:]]\)/\\\1/g'
     rm src/gl/shader_sources.js
 else
-    $BROWSERIFY --list -t babelify src/module.js
-=======
-    $BROWSERIFY --list -t es6ify src/module.js | sed 's/\([[:space:]]\)/\\\1/g'
-    rm src/gl/shader_sources.js
-else
-    $BROWSERIFY --list -t es6ify src/module.js | sed 's/\([[:space:]]\)/\\\1/g'
->>>>>>> 07a0443a
+    $BROWSERIFY --list -t babelify src/module.js | sed 's/\([[:space:]]\)/\\\1/g'
 fi