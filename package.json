--- conflicted
+++ resolved
@@ -34,6 +34,7 @@
     "glslify": "^1.5.1",
     "browserify": "3.33.1",
     "es6ify": "1.4.0",
+    "jshint": "git://github.com/jshint/jshint.git#befb880c0563d09a35e44ffbe99758b10bdcf328",
     "mocha": "~1.21.4",
     "karma-mocha": "~0.1.9",
     "karma": "~0.12.23",
@@ -44,12 +45,8 @@
     "topojson": "~1.6.18",
     "lodash": "~2.4.1",
     "karma-mocha-reporter": "~0.3.1",
-<<<<<<< HEAD
-    "jshint": "git://github.com/jshint/jshint.git#befb880c0563d09a35e44ffbe99758b10bdcf328"
-=======
     "jshint": "~2.5.6",
     "yargs": "~1.3.2",
     "glob": "~4.0.6"
->>>>>>> 53aa64c7
   }
 }