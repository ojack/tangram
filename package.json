{
  "name": "tangram",
  "version": "0.0.1",
  "description": "WebGL for OpenStreetMap",
  "repository": {
    "type": "git",
    "url": "git://github.com/bcamper/tangram.git"
  },
  "homepage": "https://github.com/bcamper/tangram",
  "keywords": [
    "maps",
    "graphics",
    "rendering",
    "visualization",
    "WebGL",
    "OpenStreetMap"
  ],
  "scripts": {
    "test": "make test-ci"
  },
  "author": {
    "name": "Brett Camper",
    "email": "bcamper@alum.mit.edu"
  },
  "license": "MIT",
  "dependencies": {
<<<<<<< HEAD
    "box-intersect": "^1.0.0",
    "csscolorparser": "^1.0.2",
=======
    "pbf": "1.2.0",
    "vector-tile": "1.0.0",
    "earcut": "1.2.0",
>>>>>>> 24d83f65
    "gl-matrix": "^2.1.0",
    "js-yaml": "^3.1.0",
    "libtess": "1.2.0",
    "loglevel": "~1.2.0",
    "pbf": "1.2.0",
    "strip-comments": "^0.3.2",
    "vector-tile": "1.0.0"
  },
  "devDependencies": {
    "uglify-js": "^2.4.14",
    "browserify": "6.1.0",
    "jshint": "2.6.0",
    "mocha": "~1.21.4",
    "sinon": "~1.10.3",
    "chai": "~1.9.2",
    "topojson": "~1.6.18",
    "lodash": "~2.4.1",
    "yargs": "~1.3.2",
    "glob": "~4.0.6",
    "chai-as-promised": "~4.1.1",
    "es6ify": "~1.6.0",
    "karma-mocha": "~0.1.9",
    "karma": "~0.12.23",
    "karma-chrome-launcher": "~0.1.4",
    "karma-sauce-launcher": "iwillig/karma-sauce-launcher#firefox-profiles",
    "karma-sinon": "~1.0.4"
  }
}<|MERGE_RESOLUTION|>--- conflicted
+++ resolved
@@ -24,17 +24,11 @@
   },
   "license": "MIT",
   "dependencies": {
-<<<<<<< HEAD
     "box-intersect": "^1.0.0",
     "csscolorparser": "^1.0.2",
-=======
-    "pbf": "1.2.0",
-    "vector-tile": "1.0.0",
     "earcut": "1.2.0",
->>>>>>> 24d83f65
     "gl-matrix": "^2.1.0",
     "js-yaml": "^3.1.0",
-    "libtess": "1.2.0",
     "loglevel": "~1.2.0",
     "pbf": "1.2.0",
     "strip-comments": "^0.3.2",
