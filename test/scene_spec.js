--- conflicted
+++ resolved
@@ -47,7 +47,6 @@
         it('returns a new instance', () => {
             assert.instanceOf(subject, Scene);
         });
-<<<<<<< HEAD
 
         it('correctly sets the value of the tile source', () => {
             assert.equal(subject.tile_source, sampleScene.tileSource);
@@ -61,8 +60,6 @@
             assert.equal(subject.style_source, sampleScene.styles);
         });
 
-=======
->>>>>>> 81e1a2da
     });
 
     describe('.init(callback)', () => {
@@ -77,17 +74,9 @@
         });
 
         describe('when the scene is not initialized', () => {
-<<<<<<< HEAD
-            it('calls back', (done) => {
-                subject.init(() => {
-                    assert.ok(true);
-                    done();
-                });
-=======
             beforeEach((done) => {
                 subject = makeOne({});
                 subject.init(done);
->>>>>>> 81e1a2da
             });
 
             it('calls back', () => {
