uniform vec2 u_resolution;
uniform vec2 u_aspect;
uniform float u_time;
uniform float u_map_zoom;
uniform vec2 u_map_center;
uniform vec2 u_tile_origin;
uniform float u_meters_per_pixel;
// uniform float u_order_min;
// uniform float u_order_range;

uniform mat4 u_model;
uniform mat4 u_modelView;

attribute vec3 a_position;
attribute vec4 a_shape;
attribute vec2 a_texcoord;
attribute float a_layer;

varying vec2 v_texcoord;

#if defined(FEATURE_SELECTION)
    attribute vec4 a_selection_color;
    varying vec4 v_selection_color;
#endif

#pragma tangram: globals
#pragma tangram: camera

vec2 rotate2D(vec2 _st, float _angle) {
    return mat2(cos(_angle),-sin(_angle),
                sin(_angle),cos(_angle)) * _st;
}

void main() {
    // Selection pass-specific rendering
    #if defined(FEATURE_SELECTION)
        if (a_selection_color.rgb == vec3(0.)) {
            // Discard by forcing invalid triangle if we're in the feature
            // selection pass but have no selection info
            // TODO: in some cases we may actually want non-selectable features to occlude selectable ones?
            gl_Position = vec4(0., 0., 0., 1.);
            return;
        }
        v_selection_color = a_selection_color;
    #endif

    v_texcoord = a_texcoord;

    // Position
    vec4 position = u_modelView * vec4(a_position, 1.);
    vec4 shape = a_shape;

    // TODO: legacy, replace in existing styles
    // #pragma tangram: vertex
    #pragma tangram: position

    cameraProjection(position);

    // Apply scaling in screen space
    float zscale = fract(u_map_zoom) * (shape.w * 256. - 1.) + 1.;
    // float zscale = log(fract(u_map_zoom) + 1.) / log(2.) * (shape.w - 1.) + 1.;
    position.xy += rotate2D(shape.xy * 256. * zscale, radians(shape.z * 360.)) * 2. * position.w / u_resolution;

<<<<<<< HEAD
    // Re-orders depth so that higher numbered layers are "force"-drawn over lower ones
    //reorderLayers(a_layer + u_order_min, u_order_range, position);
=======
    // reorderLayers(a_layer + u_order_min, u_order_range, position);
    applyLayerOrder(a_layer, position);
>>>>>>> 3cc0d92f

    gl_Position = position;
}<|MERGE_RESOLUTION|>--- conflicted
+++ resolved
@@ -61,13 +61,5 @@
     // float zscale = log(fract(u_map_zoom) + 1.) / log(2.) * (shape.w - 1.) + 1.;
     position.xy += rotate2D(shape.xy * 256. * zscale, radians(shape.z * 360.)) * 2. * position.w / u_resolution;
 
-<<<<<<< HEAD
-    // Re-orders depth so that higher numbered layers are "force"-drawn over lower ones
-    //reorderLayers(a_layer + u_order_min, u_order_range, position);
-=======
-    // reorderLayers(a_layer + u_order_min, u_order_range, position);
-    applyLayerOrder(a_layer, position);
->>>>>>> 3cc0d92f
-
     gl_Position = position;
 }