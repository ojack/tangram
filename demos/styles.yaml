camera:
    type: perspective
    # focal_length: 1
    focal_length: [[16, 2], [17, 2.5], [18, 3], [19, 4], [20, 6]] # pairs of [zoom, focal len]
    vanishing_point: [-.25, -.25] # slightly off-center viewing angle, towards lower-left of screen

    # type: isometric
    # axis: [1, .5]

    # type: flat

lighting:
    type: diffuse

modes:
    # note: consider this syntax as a special case for global mode settings
    # all:
    #     shaders:
    #         transforms:
    #             fragment: { url: demos/shaders/spotlight.glsl }

    water:
        extends: polygons
        animated: true
        shaders:
            defines:
                EFFECT_NOISE_ANIMATED: true
            transforms:
                globals:
                    url: demos/shaders/glsl-noise-periodic-3d.glsl
                fragment:
                    url: demos/shaders/noise.glsl

    formica:
        extends: polygons
        shaders:
            defines:
                EFFECT_NOISE_TEXTURE: true
            transforms:
                globals:
                    url: demos/shaders/glsl-noise-periodic-3d.glsl
                fragment:
                    url: demos/shaders/noise.glsl

    colorbleed:
        extends: polygons
        animated: true
        shaders:
            defines:
                EFFECT_COLOR_BLEED_ANIMATED: true
            transforms:
                fragment:
                    - url: demos/shaders/color_bleed.glsl
                    # - url: demos/shaders/spotlight.glsl

    rainbow:
        extends: polygons
        animated: true
        shaders:
            transforms:
                globals: |
                    vec3 hsv2rgb(vec3 c) {
                        vec4 K = vec4(1.0, 2.0 / 3.0, 1.0 / 3.0, 3.0);
                        vec3 p = abs(fract(c.xxx + K.xyz) * 6.0 - K.www);
                        return c.z * mix(K.xxx, clamp(p - K.xxx, 0.0, 1.0), c.y);
                    }
                fragment: |
                    vec3 c = vec3(v_world_position.z * .003 + u_time / 10., 1.0, 1.0);
                    color = hsv2rgb(c);

    popup:
        extends: polygons
        shaders:
            uniforms:
                u_popup_radius: 330 # 225
                u_popup_height: 3 # 1.1
            transforms:
                globals:
                    - url: src/gl/shaders/modules/popup.glsl
                    -
                        uniform float u_popup_radius;
                        uniform float u_popup_height;
                vertex: |
                    position.z *= u_popup_height; // boost height for exaggerated visual effect
                    position = popup(position, vec2(0., 0.), u_popup_radius * u_meters_per_pixel);
                # vertex: { url: demos/shaders/popup.glsl }
                # fragment: { url: demos/shaders/color_bleed.glsl }

    elevator:
        extends: polygons
        animated: true
        shaders:
            transforms:
                vertex: position.z *= (sin(position.z + u_time) + 1.0); // elevator buildings
                # vertex: { url: demos/shaders/elevator.glsl }

    breathe:
        extends: polygons
        animated: true
        shaders:
            # defines:
            #     BREATHE_SCALE: 10
            uniforms:
                u_breathe_scale: 10
                u_breathe_speed: 1
            transforms:
                globals:
                    uniform float u_breathe_scale;
                    uniform float u_breathe_speed;
                vertex:
                    position.xy += a_normal.xy * u_breathe_scale * smoothstep(0.25, 1., abs(sin(u_time * u_breathe_speed)));
                # vertex: { url: demos/shaders/breathe.glsl }

    dots:
        extends: polygons
        shaders:
            uniforms:
                u_dot_grid_scale: 0.02
                u_dot_scale: 0.07
                u_dot_background_color: [.5, .2, .2]
                u_dot_color: [1, 1, 1]
            transforms:
                globals: { url: demos/shaders/dots.glsl }
                fragment: color *= dots(v_world_position.xyz);
                # fragment: color *= dots(v_world_position.xyz + vec3(0., 0., u_time * 25.)); // animated dots
                # fragment: vec3 n = abs(v_normal); if (n.z > n.x && n.z > n.y) { color *= dots(v_world_position.xyz); } // apply only to up-facing surfaces

    wood:
        extends: polygons
        shaders:
            uniforms:
                u_wood_color1: [.9, .5, .5]
                u_wood_color2: [.5, .3, .1]
                u_wood_eccentricity: 0.9
                u_wood_twist: .0001
                u_wood_scale: 50
                u_wood_spacing: 1
            transforms:
                globals: { url: 'demos/shaders/wood.glsl' }
                fragment: color = lighting * wood(v_world_position.xyz);
        # buildPolygons: |
        #     function (polygons, style, vertex_data) {
        #         // Test overloading the geometry builder
        #         // var c = Geo.polygonCentroidSimple(polygons[0]);
        #         polygons = [ [ [ polygons[0][0][0], polygons[0][0][1], polygons[0][0][2], polygons[0][0][0] ] ] ];
        #         this.parent.buildPolygons(polygons, style, vertex_data);
        #     }

    envmap:
        extends: polygons
        shaders:
            defines:
                LIGHTING_ENVIRONMENT: true
            uniforms:
                u_env_map: demos/images/LitSphere_test_02.jpg
            transforms:
                # fragment: color = mix(color_prelight, color_prelight * lighting, sin(u_time) / 2. + .5); // fade lighting in and out

    # Halftone shader adapted from: http://webstaff.itn.liu.se/~stegu/webglshadertutorial/shadertutorial.html
    halftone:
        extends: polygons
        shaders:
            uniforms:
                # halftone_colored: false # boolean to flip colored dots on and off
            transforms:
                globals: |
                    // uniform bool halftone_colored;

                    const float dot_frequency = 100.4748637184972;

                    // Antialiasing
                    float aastep(float threshold, float value) {
                        const float scale = 2.;
                        const float y_rot = 0.;
                        float afwidth = dot_frequency * (1.0/200.0) / scale / cos(y_rot);
                        return smoothstep(threshold-afwidth, threshold+afwidth, value);
                    }

                fragment: |
                    // Distance to nearest point in a grid of
                    // (frequency x frequency) points over the unit square
                    // Scale dot size for a subset of zoom
                    const float max_scale_zoom = 19.;
                    const float min_scale_zoom = 17.;
                    const float scale_zoom_factor = .25;
                    float zoom_frequency = dot_frequency;
                    zoom_frequency *= 1. + ((max_scale_zoom - clamp(u_map_zoom, min_scale_zoom, max_scale_zoom)) * scale_zoom_factor);

                    // Sample based on screenspace
                    const float pixel_scale = 695.; // arbitrary pixel_scale based on playing w/values
                    vec2 st = gl_FragCoord.xy / pixel_scale;

                    // But peg to map center so dots on ground plane stay in place as we move
                    // (there's what looks like some floating point precision crawl, but it's not too bad)
                    const float dot_wrap = 1000.;
                    st += mod(u_map_center / u_meters_per_pixel, dot_wrap) / pixel_scale;

                    // Rotate dot & find nearest dot distance
                    vec2 st2 = mat2(0.707, -0.707, 0.707, 0.707) * st;
                    vec2 nearest = 2.0 * fract(zoom_frequency * st2) - 1.0;
                    float dist = length(nearest);

                    // Modulate the size of the dots
                    float radius = clamp(sqrt(1.0 - color.g), 0.001, 1.); // use green channel, clamp to avoid giant dot

                    // Color mix
                    const vec3 white = vec3(1.0, 1.0, 1.0);
                    const vec3 black = vec3(0.0, 0.0, 0.0);
                    // color = mix(black + (color * float(halftone_colored)), white, aastep(radius, dist));
                    color = mix(black, white, aastep(radius, dist));

    # Halftone shader adapted from: http://webstaff.itn.liu.se/~stegu/webglshadertutorial/shadertutorial.html
    colorhalftone:
        extends: polygons
        shaders:
            uniforms:
                dot_frequency: 100.
                dot_scale: 1.5
                true_color: false

            transforms:
                globals: |
                    uniform float dot_frequency;
                    uniform float dot_scale;
                    uniform bool true_color;

                    // Antialiasing
                    float aastep(float threshold, float value) {
                        const float scale = 2.;
                        const float y_rot = 0.;
                        float afwidth = dot_frequency * (1.0/200.0) / scale / cos(y_rot);
                        return smoothstep(threshold-afwidth, threshold+afwidth, value);
                    }

                fragment: |
                    // Distance to nearest point in a grid of
                    // (frequency x frequency) points over the unit square
                    // Scale dot size for a subset of zoom
                    const float max_scale_zoom = 19.;
                    const float min_scale_zoom = 17.;
                    const float scale_zoom_factor = .25;
                    float zoom_frequency = dot_frequency;
                    zoom_frequency *= 1. + ((max_scale_zoom - clamp(u_map_zoom, min_scale_zoom, max_scale_zoom)) * scale_zoom_factor);

                    // Sample based on screenspace
                    const float pixel_scale = 695.; // arbitrary pixel_scale based on playing w/values
                    vec2 st = gl_FragCoord.xy / pixel_scale;

                    // But peg to map center so dots on ground plane stay in place as we move
                    // (there's what looks like some floating point precision crawl, but it's not too bad)
                    const float dot_wrap = 1000.;
                    st += mod(u_map_center / u_meters_per_pixel, dot_wrap) / pixel_scale;

                    vec3 white = vec3(0.97);
                    vec3 black = vec3(0.1);

                    // Perform a rough RGB-to-CMYK conversion
                    vec4 cmyk;
                    cmyk.xyz = 1.0 - color;
                    cmyk.w = min(cmyk.x, min(cmyk.y, cmyk.z)); // Create K
                    if (!true_color) {cmyk.xyz -= cmyk.w;} // Subtract K equivalent from CMY

                    // Distance to nearest point in a grid of
                    // (frequency x frequency) points over the unit square
                    vec2 Kst = zoom_frequency*mat2(0.707, -0.707, 0.707, 0.707)*st;
                    vec2 Kuv = dot_scale*fract(Kst)-(dot_scale/2.);
                    float k = aastep(0.0, sqrt(cmyk.w)-length(Kuv));
                    vec2 Cst = zoom_frequency*mat2(0.966, -0.259, 0.259, 0.966)*st;
                    vec2 Cuv = dot_scale*fract(Cst)-(dot_scale/2.);
                    float c = aastep(0.0, sqrt(cmyk.x)-length(Cuv));
                    vec2 Mst = zoom_frequency*mat2(0.966, 0.259, -0.259, 0.966)*st;
                    vec2 Muv = dot_scale*fract(Mst)-(dot_scale/2.);
                    float m = aastep(0.0, sqrt(cmyk.y)-length(Muv));
                    vec2 Yst = zoom_frequency*st; // 0 deg
                    vec2 Yuv = dot_scale*fract(Yst)-(dot_scale/2.);
                    float y = aastep(0.0, sqrt(cmyk.z)-length(Yuv));

                    vec3 rgbscreen = 1.0 - 0.9*vec3(c,m,y); // most saturated color = .9
                    rgbscreen = mix(rgbscreen, black, 0.85*k); // darkest black = .85

                    // Modulate the size of the dots
                    //float luminance = (0.299 * color.r + 0.587 * color.g + 0.114 * color.b); // HSP color model
                    //float radius = clamp(sqrt(1.0 - luminance), 0.001, 1.); // use luminance, clamp to avoid giant dot

                    color = rgbscreen;

    windows:
        extends: polygons
        animated: true

        shaders:
            uniforms:
                u_frequency: 10.
                u_windowColor: [1., 1., .9]
                u_buildingColor: [.8, .8, .7]
                u_roofColor: [.5, .4, .5]
            transforms:
                globals: |
                    uniform float u_frequency;
                    uniform vec3 u_windowColor;
                    uniform vec3 u_buildingColor;
                    uniform vec3 u_roofColor;

                    // 3d noise
                    vec4 v_mod289(vec4 x){return x - floor(x * (1.0 / 289.0)) * 289.0;}
                    vec4 perm(vec4 x){return v_mod289(((x * 34.0) + 1.0) * x);}
                    float noise(vec3 p){
                        vec3 a = floor(p);
                        vec3 d = p - a;
                        d = d * d * (3.0 - 2.0 * d);

                        vec4 b = a.xxyy + vec4(0.0, 1.0, 0.0, 1.0);
                        vec4 k1 = perm(b.xyxy);
                        vec4 k2 = perm(k1.xyxy + b.zzww);

                        vec4 c = k2 + a.zzzz;
                        vec4 k3 = perm(c);
                        vec4 k4 = perm(c + 1.0);

                        vec4 o1 = fract(k3 * (1.0 / 41.0));
                        vec4 o2 = fract(k4 * (1.0 / 41.0));

                        vec4 o3 = o2 * d.z + o1 * (1.0 - d.z);
                        vec2 o4 = o3.yw * d.x + o3.xz * (1.0 - d.x);

                        return o4.y * d.y + o4.x * (1.0 - d.y);
                    }
                fragment: |
                    vec3 vPos = v_world_position.xyz / u_frequency;
                    vec3 mask = mix(vec3(0.0), vec3(1.0), step(fract(mod(vPos, .9)), vec3(.4, .4, .6)));

                    if (mask.x + mask.y + mask.z > .5) {
                        color = u_buildingColor;
                        color -= vec3(vPos.z * .1); // height factor
                    } else {
                        float noiseColor = 2. * noise(v_world_position.xyz * 0.1 + (floor(u_time * 5.) / 10.));
                        color = u_windowColor * noiseColor;
                    }

                    if (v_normal.z > .6 || v_normal.z < -.6) {
                        color = u_roofColor;
                        color -= vec3(vPos.z * .01); // height factor
                    }

    points:
        shaders:
            transforms:
                # fragment: color += vec3(gl_FragCoord.x / u_resolution.x, 0.0, gl_FragCoord.y / u_resolution.y);
                fragment: { url: demos/shaders/color_bleed.glsl }

    # polygons:
    #     texcoords: true
    #     shaders:
    #         uniforms:
    #             u_texture: demos/images/LitSphere_test_02.jpg
    #         transforms:
    #             fragment: |
    #                 color = vec3(v_texcoord.xy, 0.);
    #                 //color = vec3(v_texcoord.x, mod(v_texcoord.y + u_time/2., 1.), 0.);
    #                 //color = texture2D(u_texture, v_texcoord).rgb;
    #                 //color = texture2D(u_texture, vec2(v_texcoord.x, mod(v_texcoord.y + u_time/2., 1.))).rgb;

    ghosts:
        extends: polygons
        animated: true
        texcoords: true
        shaders:
            uniforms:
                u_texture: demos/images/ghost_strip.gif
            transforms:
                fragment: |
                    float number_of_frames = 2.;
                    float frames_per_second = 2.;

                    float offset = floor(mod(u_time * frames_per_second, 2.))*.5;
                    color = texture2D(u_texture, (vec2(v_texcoord.x/number_of_frames, v_texcoord.y) + vec2(offset, 0.))).rgb;
                    if (color == vec3(0.)) discard;

layers:
    earth:
        color:
            default: [0.175, 0.175, 0.175]

    landuse:
        interactive: true
        color:
            default: [0.5, 0.875, 0.5]
            pitch: [0.3, 0.675, 0.3]
        # outline:
        #     color:
        #         default: [1, 1, 1]
        #     width:
        #         default: 1

    water:
        mode:
            name: water
        interactive: true
        color:
            default: [0.5, 0.5, 0.875]
        outline:
            color:
                default: [0.6, 0.6, 0.975]
            width:
                default:
                    function () {
                        return (
                            zoom >= 16 &&
                            (feature.kind != 'ocean' && feature.kind != 'riverbank') &&
                            (2.5 * Math.log(zoom))
                        );
                    }

    roads:
        interactive: function () { return (zoom >= 18); }
        color:
            # default: Style.color.randomColor
            default: [0.4, 0.4, 0.4]
            highway: [1.0, 1.0, 1.0]
            major_road: [0.5, 0.5, 0.5]
            minor_road: [0.65, 0.65, 0.65]
            path: [0.8, 0.8, 0.8]
            rail: [0.5, 0.0, 0.0]
            debug: [1, 0, 0]
        width:
            # default: Style.pixels(5)
            default: function () { return 2 * Math.log(zoom); }
            highway: function () { return 3 * Math.log(zoom); }
            major_road: function () { return 2.5 * Math.log(zoom); }
            minor_road: function () { return 2 * Math.log(zoom); }
            path: function () { return 1 * Math.log(zoom); }
            debug: function () { return 5; }
        # z:
        #     path: 25
        outline:
            color:
                default: [0.1, 0.7, 0.7]
            width:
                default:
                    function () { return (zoom >= 18 && (2/8 * Math.log(zoom))); }
                highway:
                    function () { return (zoom >= 18 && (3/8 * Math.log(zoom))); }
                major_road:
                    function () { return (zoom >= 18 && (2.5/8 * Math.log(zoom))); }
                minor_road:
                    function () { return (zoom >= 18 && (2/8 * Math.log(zoom))); }
                path:
                    function () { return (zoom >= 18 && (2/8 * Math.log(zoom))); }
                debug:
                    function () { return (zoom >= 18 && (2/8 * Math.log(zoom))); }

    buildings:
        mode:
            # name: popup
            # name: breathe
            # name: formica
            # name: dots
            # name: wood
            # name: rainbow2
            # name: windows
            # name: colorhalftone
            # name: palette
            # name: envmap
        # properties:
        #     min_height: 50
        # filter: function () { return feature.height >= properties.min_height; }
        # filter: function () { return feature.name != null; }
        # filter: function () { return Math.random() < 0.25; }
        # filter: function () { return true; }
        interactive: true
        color:
            # default: function () { var h = feature.height || 20; h = Math.min((h + 50) / 250, 1.0); return [h, h, h]; } // shade based on height
            # default: Style.color.randomColor
            # default: Style.color.pseudoRandomColor
            # default: Style.color.pseudoRandomGrayscale
            # default: function () { if (feature.name || feature.kind) { return [(feature.name && 0.6) || 0.2, 0.2, (feature.kind && 0.6) || 0.2]; } else { return [0.6, 0.6, 0.6] }; }
            default: |
                function () {
                    var c = [.6, .6, .6];
                    if (feature.name || feature.kind) {
                        c = [.2, .2, .2];
                        c[0] = (feature.name && .6) || c[0];
                        c[2] = (feature.kind && .6) || c[2];
                    }
                    return c;
                }
        extrude:
            default: function () { return ((zoom >= 15 && feature.height > 20) || zoom >= 16) }

    pois:
        mode:
            name: points
            # name: ghosts
            # name: formica
        filter: function () { return feature.name != null; }
        # visible: false
        interactive: true
        # z:
        #     default: 25
        color:
            default: [1, 1, 0]
        size:
            # default: 5
            default: Style.pixels(5)
<<<<<<< HEAD
            # default: Style.pixels(20) # for ghosts
            # default: Style.pixels(function(f, t, h) { return 2 * Math.pow(h.zoom, 0.5); })
            # default: function(f, t, h) { return 2 * h.zoom; }
=======
            # default: Style.pixels(5 * zoom/5)
            # default: Style.pixels(function () { return Math.pow(1.2, zoom); })
            # default: function () { return 2 * zoom; }
>>>>>>> 282744cc

    # places:
    #     filter: function(f, t) { return (zoom >= 13); }
    #     color: {
    #         # default: [0.0, 1.0, 1.0]
    #         default: function(f) { return feature.kind == 'administrative' ? [1, 0, 1] : [1, 1, 0]; }
    #     size:
    #         default: Style.pixels(5)<|MERGE_RESOLUTION|>--- conflicted
+++ resolved
@@ -501,16 +501,10 @@
             default: [1, 1, 0]
         size:
             # default: 5
-            default: Style.pixels(5)
-<<<<<<< HEAD
+            # default: Style.pixels(5)
             # default: Style.pixels(20) # for ghosts
-            # default: Style.pixels(function(f, t, h) { return 2 * Math.pow(h.zoom, 0.5); })
-            # default: function(f, t, h) { return 2 * h.zoom; }
-=======
-            # default: Style.pixels(5 * zoom/5)
             # default: Style.pixels(function () { return Math.pow(1.2, zoom); })
             # default: function () { return 2 * zoom; }
->>>>>>> 282744cc
 
     # places:
     #     filter: function(f, t) { return (zoom >= 13); }
