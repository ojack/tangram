--- conflicted
+++ resolved
@@ -389,8 +389,8 @@
                     if (color == vec3(0.)) discard;
 
 layers:
+
     earth:
-<<<<<<< HEAD
         geometry:
             source: osm
             filter: earth
@@ -606,143 +606,4 @@
     #         color:
     #             default: [0.0, 1.0, 1.0]
     #         width:
-    #             default: 10km
-=======
-      style:
-        color: [1, 1, 0]
-
-    # landuse:
-    #     interactive: true
-    #     color:
-    #         default: [0.5, 0.875, 0.5]
-    #         pitch: [0.3, 0.675, 0.3]
-    #     # outline:
-    #     #     color:
-    #     #         default: [1, 1, 1]
-    #     #     width:
-    #     #         default: 1
-
-    # water:
-    #     mode:
-    #         name: water
-    #     interactive: true
-    #     color:
-    #         default: [0.5, 0.5, 0.875]
-    #     outline:
-    #         color:
-    #             default: [0.6, 0.6, 0.975]
-    #         width:
-    #             default:
-    #                 function () {
-    #                     return (
-    #                         zoom >= 16 &&
-    #                         (feature.kind != 'ocean' && feature.kind != 'riverbank') &&
-    #                         (2.5 * Math.log(zoom))
-    #                     );
-    #                 }
-
-    # roads:
-    #     interactive: function () { return (zoom >= 18); }
-    #     order: function () { return feature.sort_key * .000025; }
-    #     # order: "function () { return (feature.sort_key * .000025) - (feature.outline ? .0001 : 0); }"
-    #     color:
-    #         # default: Style.color.randomColor
-    #         default: [0.4, 0.4, 0.4]
-    #         highway: [1.0, 1.0, 1.0]
-    #         major_road: [0.5, 0.5, 0.5]
-    #         minor_road: [0.65, 0.65, 0.65]
-    #         path: [0.8, 0.8, 0.8]
-    #         rail: [0.5, 0.0, 0.0]
-    #         debug: [1, 0, 0]
-    #     width:
-    #         # default: Style.pixels(5)
-    #         default: function () { return 2 * Math.log(zoom); }
-    #         highway: function () { return 3 * Math.log(zoom); }
-    #         major_road: function () { return 2.5 * Math.log(zoom); }
-    #         minor_road: function () { return 2 * Math.log(zoom); }
-    #         path: function () { return 1 * Math.log(zoom); }
-    #         debug: function () { return 5; }
-    #     # z:
-    #     #     path: 25
-    #     outline:
-    #         color:
-    #             default: [0.1, 0.7, 0.7]
-    #         width:
-    #             default:
-    #                 function () { return (zoom >= 18 && (2/8 * Math.log(zoom))); }
-    #             highway:
-    #                 function () { return (zoom >= 18 && (3/8 * Math.log(zoom))); }
-    #             major_road:
-    #                 function () { return (zoom >= 18 && (2.5/8 * Math.log(zoom))); }
-    #             minor_road:
-    #                 function () { return (zoom >= 18 && (2/8 * Math.log(zoom))); }
-    #             path:
-    #                 function () { return (zoom >= 18 && (2/8 * Math.log(zoom))); }
-    #             debug:
-    #                 function () { return (zoom >= 18 && (2/8 * Math.log(zoom))); }
-
-    # buildings:
-    #     mode:
-    #         # name: popup
-    #         # name: breathe
-    #         # name: formica
-    #         # name: dots
-    #         # name: wood
-    #         # name: rainbow2
-    #         # name: windows
-    #         # name: colorhalftone
-    #         # name: palette
-    #         # name: envmap
-    #     # properties:
-    #     #     min_height: 50
-    #     # filter: function () { return feature.height >= properties.min_height; }
-    #     # filter: function () { return feature.name != null; }
-    #     # filter: function () { return Math.random() < 0.25; }
-    #     # filter: function () { return true; }
-    #     interactive: true
-    #     color:
-    #         # default: function () { var h = feature.height || 20; h = Math.min((h + 50) / 250, 1.0); return [h, h, h]; } // shade based on height
-    #         # default: Style.color.randomColor
-    #         # default: Style.color.pseudoRandomColor
-    #         # default: Style.color.pseudoRandomGrayscale
-    #         # default: function () { if (feature.name || feature.kind) { return [(feature.name && 0.6) || 0.2, 0.2, (feature.kind && 0.6) || 0.2]; } else { return [0.6, 0.6, 0.6] }; }
-    #         default: |
-    #             function () {
-    #                 var c = [.6, .6, .6];
-    #                 if (feature.name || feature.kind) {
-    #                     c = [.2, .2, .2];
-    #                     c[0] = (feature.name && .6) || c[0];
-    #                     c[2] = (feature.kind && .6) || c[2];
-    #                 }
-    #                 return c;
-    #             }
-    #     extrude:
-    #         default: function () { return ((zoom >= 15 && feature.height > 20) || zoom >= 16) }
-
-    # pois:
-    #     mode:
-    #         name: points
-    #         # name: ghosts
-    #         # name: formica
-    #     filter: function () { return feature.name != null; }
-    #     # visible: false
-    #     interactive: true
-    #     # z:
-    #     #     default: 25
-    #     color:
-    #         default: [1, 1, 0]
-    #     size:
-    #         # default: 5
-    #         default: Style.pixels(5)
-    #         # default: Style.pixels(20) # for ghosts
-    #         # default: Style.pixels(function () { return Math.pow(1.2, zoom); })
-    #         # default: function () { return 2 * zoom; }
-
-    # # places:
-    # #     filter: function(f, t) { return (zoom >= 13); }
-    # #     color: {
-    # #         # default: [0.0, 1.0, 1.0]
-    # #         default: function(f) { return feature.kind == 'administrative' ? [1, 0, 1] : [1, 1, 0]; }
-    # #     size:
-    # #         default: Style.pixels(5)
->>>>>>> 2e6c09fa
+    #             default: 10km